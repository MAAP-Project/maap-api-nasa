# NASA MAAP API
The joint ESA-NASA Multi-Mission Algorithm and Analysis Platform (MAAP) focuses on developing a collaborative data system enabling collocated data, processing, and analysis tools for NASA and ESA datasets. The NASA MAAP API adheres to the joint ESA-NASA MAAP API specification currently in development. This joint architectural approach enables NASA and ESA to each run independent MAAPs, while ultimately sharing common facilities to share and integrate collocated platform services.

Development server: https://api.dit.maap-project.org/api

## I. Local development using docker

Set your FERNET_KEY environment variable to be a key, doesn't necessarily need to be valid. 

See instructions for generating a test key: https://cryptography.io/en/latest/fernet/

```bash
cd docker
docker-compose -f docker-compose-local.yml up
```
Once you make code changes you might need to delete your maap-api-nasa docker image for these code changes to be reflected. If you are getting a network not found error, try running `docker-compose -f docker-compose-local.yml up --force-recreate`
<<<<<<< HEAD
You may need to add these keys to your docker compose environment variables to get the api running correctly/ being able to submit jobs: FERNET_KEY, GITLAB_TOKEN, CAS_PROXY_DECRYPTION_TOKEN, CAS_SECRET_KEY, CAS_SERVER_NAME, REGISTER_JOB_REPO_ID, GITLAB_API_TOKEN, GIT_REPO_URL, GITLAB_POST_PROCESS_TOKEN, MOZART_URL, MOZART_V1_URL, THIRD_PARTY_SECRET_TOKEN_GITLAB, MAAP_TEMP_URS_TOKEN  
=======
You may need to add these keys to your docker compose environment variables to get the api running correctly/ being able to submit jobs: FERNET_KEY, GITLAB_TOKEN, CAS_PROXY_DECRYPTION_TOKEN, CAS_SECRET_KEY, CAS_SERVER_NAME, REGISTER_JOB_REPO_ID, GITLAB_API_TOKEN, GIT_REPO_URL, GITLAB_POST_PROCESS_TOKEN, MOZART_URL, MOZART_V1_URL, THIRD_PARTY_SECRET_TOKEN, MAAP_TEMP_URS_TOKEN  
>>>>>>> 23949db4
If you make changes to the settings, rebuild with `docker-compose -f docker-compose-local.yml build --no-cache`

## II. Local development using poetry and virtualenv

**Prerequisites:**
* poetry
  * https://python-poetry.org/docs/#installation 
* postgresql
  * Linux: `sudo apt-get install postgresql python-psycopy2 libpq-dev`
  * Mac OSx: `brew install postgresql`
* python3.9+

```bash
cd maap-api-nasa
poetry install
```

### First run: Configure the database.

1. Add a new user called `maapuser` (A fix for 'role <username> does not exist')
   > **_NOTE:_**  You may need to use `sudo -u postgres` before postgres commands.
   ```bash
   createuser maapuser
   ```

2. Create an empty postgres db (maap) (a fix for 'database maap does not exist'):
    ```bash
    createdatabase maap
    ```

3. OPTIONAL: PyCharm configuration, if using the PyCharm IDE:

- Script path: `./api/maapapp.py`
- Environment variables: `PYTHONUNBUFFERED=1`
- Python interpreter: `Python 3.9`
- Working directory: `./api`

#### (Obsolete?) Config Titiler endpoint and maap-api-host

In the settings.py (i.e., maap-api-nasa/api/settings.py):

```python
# settings.py
API_HOST_URL = 'http://0.0.0.0:5000/' # For local testing

# ...

# The endpoint obtained after doing Titiler deployment
TILER_ENDPOINT = 'https://XXX.execute-api.us-east-1.amazonaws.com'
# If running the tiler locally, this can be TILER_ENDPOINT = 'http://localhost:8000'
```

### Run the app:

```bash
poetry shell
FLASK_APP=api/maapapp.py flask run --host=0.0.0.0
```

Some issues you may experience while running the above line:

* Allowing using postgres without login (A fix for 'fe_sendauth: no password supplied'):

  ```bash
  sudo vi /etc/postgresql/9.5/main/pg_hba.conf #(the location may be different depend on OS and postgres version)
  ```
  
  ```
  # Reconfig as follows:
      local   all     all     trust
      host    all     all     127.0.0.1/32    trust
      host    all     all     ::1/0           trust
  # Save pg_hba.conf
  ```

  ```bash
  # Restart postgresql
  sudo /etc/init.d/postgresql reload
  sudo /etc/init.d/postgresql start
  ```

## Running Tests

### Prerequisites
- Local development environment set up (see CLAUDE.md)
- Test database configured
- Required environment variables set

## Test Execution Commands

### Local Development
```bash
# Build and run all tests
./scripts/run-tests.sh

# Run specific test categories
docker-compose -f docker/docker-compose-test.yml run --rm test pytest test/api/endpoints/

# Run tests with coverage
docker-compose -f docker/docker-compose-test.yml run --rm test pytest --cov=api --cov-report=html

# Run tests in watch mode
docker-compose -f docker/docker-compose-test.yml run --rm test pytest -f
```

### Debugging Tests
```bash
# Run tests with detailed output
docker-compose -f docker/docker-compose-test.yml run --rm test pytest -vvv -s

# Run specific test
docker-compose -f docker/docker-compose-test.yml run --rm test pytest test/api/endpoints/test_members.py::TestMemberManagement::test_new_member_can_be_created_successfully

# Run with debugger
docker-compose -f docker/docker-compose-test.yml run --rm test pytest --pdb
```

### Test Execution
```bash
# Run all tests
python -m unittest discover test/

# Run specific test modules
python -m unittest test.api.endpoints.test_members
python -m unittest test.api.utils.test_email

# Run individual test methods
python -m unittest test.api.endpoints.test_members.MembersCase.test_create_member
```

## III. User Accounts

A valid MAAP API token must be included in the header for any API request. An [Earthdata account](https://uat.urs.earthdata.nasa.gov) is required to access the MAAP API. To obtain a token, URS credentials must be provided as shown below:

```bash
curl -X POST --header "Content-Type: application/json" -d "{ \"username\": \"urs_username\", \"password\": \"urs_password\" }" https://api.dit.maap-project.org/token
```

### Comments:

- After running the local maap-api-nasa, go to http://0.0.0.0:5000/api to see the APIs.

- Or running the your own test scripts with:

```bash
curl -X POST --header "Content-Type: application/json" -d "{ \"username\": \"urs_username\", \"password\": \"urs_password\" }" http://0.0.0.0:5000/token
```<|MERGE_RESOLUTION|>--- conflicted
+++ resolved
@@ -14,11 +14,7 @@
 docker-compose -f docker-compose-local.yml up
 ```
 Once you make code changes you might need to delete your maap-api-nasa docker image for these code changes to be reflected. If you are getting a network not found error, try running `docker-compose -f docker-compose-local.yml up --force-recreate`
-<<<<<<< HEAD
-You may need to add these keys to your docker compose environment variables to get the api running correctly/ being able to submit jobs: FERNET_KEY, GITLAB_TOKEN, CAS_PROXY_DECRYPTION_TOKEN, CAS_SECRET_KEY, CAS_SERVER_NAME, REGISTER_JOB_REPO_ID, GITLAB_API_TOKEN, GIT_REPO_URL, GITLAB_POST_PROCESS_TOKEN, MOZART_URL, MOZART_V1_URL, THIRD_PARTY_SECRET_TOKEN_GITLAB, MAAP_TEMP_URS_TOKEN  
-=======
 You may need to add these keys to your docker compose environment variables to get the api running correctly/ being able to submit jobs: FERNET_KEY, GITLAB_TOKEN, CAS_PROXY_DECRYPTION_TOKEN, CAS_SECRET_KEY, CAS_SERVER_NAME, REGISTER_JOB_REPO_ID, GITLAB_API_TOKEN, GIT_REPO_URL, GITLAB_POST_PROCESS_TOKEN, MOZART_URL, MOZART_V1_URL, THIRD_PARTY_SECRET_TOKEN, MAAP_TEMP_URS_TOKEN  
->>>>>>> 23949db4
 If you make changes to the settings, rebuild with `docker-compose -f docker-compose-local.yml build --no-cache`
 
 ## II. Local development using poetry and virtualenv
