import logging
import os
from flask import request, Response
from flask_restplus import Resource, reqparse
from api.restplus import api
import re
import traceback
import api.utils.github_util as git
import api.utils.hysds_util as hysds
import api.settings as settings
import api.utils.ogc_translate as ogc
from api.cas.cas_auth import get_authorized_user, login_required
from api.maap_database import db
from api.models.member_algorithm import MemberAlgorithm
from sqlalchemy import or_, and_
from datetime import datetime
from flask_restplus import reqparse
import json

log = logging.getLogger(__name__)

ns = api.namespace('mas', description='Operations to register an algorithm')

visibility_private = "private"
visibility_public = "public"
visibility_all = "all"


def is_empty(item):
    if item is None or len(item) == 0:
        return True
    else:
        return False


def validate_register_inputs(script_command, algorithm_name, environment_name):
    if is_empty(script_command):
        raise Exception("Command to run script is required")
    if is_empty(algorithm_name):
        raise Exception("Algorithm Name is required")
    if is_empty(environment_name):
        raise Exception("Environment Name is required")


algorithm_visibility_param = reqparse.RequestParser()
algorithm_visibility_param.add_argument('visibility', type=str, required=False,
                                        choices=[visibility_private, visibility_public, visibility_all],
                                        default=visibility_all)


@ns.route('/algorithm')
class Register(Resource):

    def post(self):
        """
        This will create the hysds spec files and commit to git
        and registers algorithm container
        Format of JSON to post:
        {
            "script_command" : "python /home/ops/path/to/script.py",
            "algorithm_description" : "Description",
            "algorithm_name" : "name_without_spaces",
            "repo_url": "http://url/to/repo",
            "code_version": "master",
            "environment_name": "ubuntu",
            "docker_container_url": "http://url/to/container",
            "algorithm_params": [
                {
                "field": "param_name1",
                "download":  true/false
                },
                {
                "field": "param_name2"
                }
            ]
        }

        Sample JSON to post:
        { "script_command" : "python /app/plant.py",
         "algorithm_name" : "plant_test",
         "label" : "test plant algorithm",
         "code_version": "master",
         "algorithm_description" : "Test Plant",
         "environment_name": "ubuntu",
         "docker_container_url": "http://url/to/container",
         "repo_url": "http://url/to/repo",



         "algorithm_params" : [
              {
              "field": "localize_urls",
              "download": true
              },
              {
              "field": "username"
              }
            ]
        }
        """

        response_body = {"code": None, "message": None}

        """
        First, clone the register-job repo from Gitlab
        The CI/CD pipeline of this repo handles the registration of the algorithm specification in HySDS.
        So we need to update the repo with the required files and push the algorithm specs of the one being registered.
        """
        try:
            # remove any trailing commas
            regex = r'''(?<=[}\]"']),(?!\s*[{["'])'''
            req_data_string = request.data.decode("utf-8")
            req_data_string_cleaned = re.sub(regex, '', req_data_string, 0)
            req_data = json.loads(req_data_string_cleaned)
            repo = git.git_clone()
        except Exception as ex:
            tb = traceback.format_exc()
            log.debug(ex.message)
            response_body["code"] = 500
            response_body["message"] = "Error during git clone"
            response_body["error"] = "{} Traceback: {}".format(ex.message, tb)
            return response_body, 500

        try:
            invalid_attributes = ['timestamp']

            req_data = request.get_json()
            script_command = req_data.get("script_command")
            cmd_list = script_command.split(" ")
            docker_cmd = " "
            for index, item in enumerate(cmd_list):
                if "." in item:
                    if item.split(".")[-1] in settings.SUPPORTED_EXTENSIONS:
                        cmd_list[index] = "/{}/{}".format("app", item)
            script_command = docker_cmd.join(cmd_list)

            validate_register_inputs(script_command, req_data.get("algorithm_name"), req_data.get("environment_name"))
            algorithm_name = "{}_{}".format(req_data.get("algorithm_name"), req_data.get("environment_name"))
            algorithm_description = req_data.get("algorithm_description")
            algorithm_params = list(filter(lambda p: p['field'] not in invalid_attributes, req_data.get("algorithm_params")))
            disk_space = req_data.get("disk_space")
            resource = req_data.get("queue")

            log.debug("script_command: {}".format(script_command))
            log.debug("algorithm_name: {}".format(algorithm_name))
            log.debug("algorithm_description: {}".format(algorithm_description))
            log.debug("algorithm_params: {}".format(algorithm_params))
            log.debug("disk_space: {}".format(disk_space))
        except Exception as ex:
            tb = traceback.format_exc()
            response_body["code"] = 500
            response_body["message"] = "Failed to parse parameters"
            try:
                log.debug(ex.message)
                response_body["error"] = "{} Traceback: {}".format(ex.message, tb)
            except AttributeError:
                log.debug(ex)
                response_body["error"] = "{} Traceback: {}".format(ex, tb)
            return response_body, 500

        try:

            if resource not in hysds.get_mozart_queues():
                response_body["code"] = 500
                response_body["message"] = "The resource {} is invalid. Please select from one of {}".format(resource, hysds.get_mozart_queues())
                response_body["error"] = "Invalid queue in request: {}".format(req_data)

            # clean up any old specs from the repo
            repo = git.clean_up_git_repo(repo, repo_name=settings.REPO_NAME)
            # creating hysds-io file
            hysds_io = hysds.create_hysds_io(algorithm_description=algorithm_description,
                                             algorithm_params=algorithm_params)
            hysds.write_spec_file(spec_type="hysds-io", algorithm=algorithm_name, body=hysds_io)
            # creating job spec file
            job_spec = hysds.create_job_spec(script_command=script_command, algorithm_params=algorithm_params,
                                             disk_usage=disk_space,
                                             queue_name=resource)
            hysds.write_spec_file(spec_type="job-spec", algorithm=algorithm_name, body=job_spec)

            # creating JSON file with all code information
            if req_data.get("repo_url") is not None:
                repo_url = req_data.get("repo_url")
                split = repo_url.split("://")
                repo_url = "{}://gitlab-ci-token:$TOKEN@{}".format(split[0], split[1])
                repo_name = split[1].split(".git")
                repo_name = repo_name[0][repo_name[0].rfind("/") + 1:]
                code = hysds.create_code_info(repo_url=repo_url, repo_name=repo_name,
                                              docker_container_url=req_data.get("docker_container_url"))
                hysds.write_file("{}/{}".format(settings.REPO_PATH, settings.REPO_NAME), "code_config.json", code)

                # creating config file
                config = hysds.create_config_file(repo_name=repo_name,
                                                  docker_container_url=req_data.get("docker_container_url"),
                                                  repo_url_w_token=req_data.get("repo_url"),
                                                  repo_branch=req_data.get("code_version"))
                hysds.write_file("{}/{}".format(settings.REPO_PATH, settings.REPO_NAME), "config.txt", config)
            else:
                response_body["code"] = 500
                response_body["message"] = "Please include repo URL in the request"
                response_body["error"] = "Missing key repo_url in request: {}".format(req_data)
                return response_body, 500

            # creating file whose contents are returned on ci build success
            if req_data.get("code_version") is not None:
                job_submission_json = hysds.get_job_submission_json(algorithm_name, req_data.get("code_version"))
            else:
                job_submission_json = hysds.get_job_submission_json(algorithm_name)
            hysds.write_file("{}/{}".format(settings.REPO_PATH, settings.REPO_NAME), "job-submission.json",
                             job_submission_json)
            log.debug("Created spec files")
        except Exception as ex:
            tb = traceback.format_exc()
            response_body["code"] = 500
            response_body["message"] = "Failed to create spec files"
            response_body["error"] = "{} Traceback: {}".format(ex, tb)
            return response_body, 500

        try:
<<<<<<< HEAD
            commit_hash = git.update_git_repo(repo, repo_name=settings.REPO_NAME,
                                              algorithm_name=hysds.get_algorithm_file_name(algorithm_name))
            logging.info("Updated Git Repo with hash {}".format(commit_hash))
=======
            git.update_git_repo(repo, repo_name=settings.REPO_NAME,
                                algorithm_name=hysds.get_algorithm_file_name(algorithm_name))
            log.debug("Updated Git Repo")
>>>>>>> 53378e6d
        except Exception as ex:
            tb = traceback.format_exc()
            response_body["code"] = 500
            response_body["message"] = "Failed to register {}.".format(algorithm_name)
            response_body["error"] = "{} Traceback: {}".format(ex.message, tb)
            return response_body, 500

        try:
            # Check and return the pipeline info and status
            if commit_hash is None:
                raise Exception("Commit Hash can not be None.")
            gitlab_response = git.get_git_pipeline_status(project_id=settings.REGISTER_JOB_REPO_ID,
                                                          commit_hash=commit_hash)
        except Exception as ex:
            tb = traceback.format_exc()
            response_body["code"] = 500
            response_body["message"] = "Failed to get registration build information."
            response_body["error"] = "{} Traceback: {}".format(ex, tb)
            return response_body, 500

        try:
            # add algorithm to maap db if authenticated
            m = get_authorized_user()

            if m is not None:
                ma = MemberAlgorithm(member_id=m.id, algorithm_key=algorithm_id, is_public=False,
                                     creation_date=datetime.utcnow())
                db.session.add(ma)
                db.session.commit()

        except Exception as ex:
            log.debug(ex)

        response_body["code"] = 200
<<<<<<< HEAD
        response_body["message"] = gitlab_response
=======
        response_body["message"] = "Successfully registered {}".format(algorithm_id)
>>>>>>> 53378e6d
        """
        <?xml version="1.0" encoding="UTF-8"?>
        <AlgorithmName></AlgorithmName>
        """

        return response_body, 200

    @api.expect(algorithm_visibility_param)
    def get(self):
        """
        search algorithms
        :return:
        """
        response_body = {"code": None, "message": None}
        vis = request.args.get('visibility', None)

        try:
            member_algorithms = self._get_algorithms(vis if vis is not None else visibility_all)
            algo_list = list(map(lambda a: {'type': a.algorithm_key.split(":")[0],
                                            'version': a.algorithm_key.split(":")[1]}, member_algorithms))

            response_body["code"] = 200
            response_body["algorithms"] = algo_list
            response_body["message"] = "success"
            """
            <?xml version="1.0" encoding="UTF-8"?>
            <Algorithms>
            <AlgorithmName></AlgorithmName>
            <AlgorithmName></AlgorithmName>
            ....
            </Algorithms>
            """
            return response_body
        except Exception as ex:
            tb = traceback.format_exc()
            msg = str(ex) if ex.message is None else ex.message
            return Response(ogc.get_exception(type="FailedSearch", origin_process="GetAlgorithms",
                            ex_message="Failed to get list of jobs. {}. {}".format(msg, tb)),
                            status=500,
                            mimetype='text/xml')

    def _get_algorithms(self, visibility):
        member = get_authorized_user()

        #if visibility == visibility_private:
        #    return [] if member is None else db.session.query(MemberAlgorithm).filter(and_(MemberAlgorithm.member_id == member.id,
        #                                                                                   not MemberAlgorithm.is_public)).all()
        #elif visibility == visibility_all:
        return list(map(lambda a: MemberAlgorithm(algorithm_key=re.sub('^job-', '', a)), hysds.get_algorithms()))
        #else:
        #    if member is None:
        #        return db.session.query(MemberAlgorithm).filter(MemberAlgorithm.is_public).all()
        #    else:
        #        return db.session.query(MemberAlgorithm).filter(or_(MemberAlgorithm.member_id == member.id,
        #                                                            MemberAlgorithm.is_public)).all()


@ns.route('/algorithm/<string:algo_id>')
class Describe(Resource):
    def get(self, algo_id):
        """
        request detailed metadata on selected processes offered by a server
        :return:
        """
        try:
            job_type = "job-{}".format(algo_id)
            response = hysds.get_job_spec(job_type)
            params = response.get("result").get("params")
            queue = response.get("result").get("recommended-queues")[0]
            response_body = ogc.describe_process_response(algo_id, params, queue)
            return Response(response_body, mimetype='text/xml')
        except Exception as ex:
            tb = traceback.format_exc()
            return Response(
                ogc.get_exception(type="FailedDescribeAlgo", origin_process="DescribeProcess",
                                  ex_message="Failed to get parameters for algorithm. {} Traceback: {}"
                                  .format(ex, tb)), status=500, mimetype='text/xml')

    def delete(self, algo_id):
        """
        delete a registered algorithm
        :return:
        """
        response_body = {"code": None, "message": None}
        try:
            algo_id = "job-{}".format(algo_id)
            hysds.delete_mozart_job_type(algo_id)
            response_body["code"] = 200
            response_body["message"] = "successfully deleted {}".format(algo_id)
            """
            <?xml version="1.0" encoding="UTF-8"?>
            <DeletedAlgorithm></DeletedAlgorithm>
            """
            return response_body
        except Exception as ex:
            tb = traceback.format_exc()
            response_body["code"] = 500
            response_body["message"] = "Failed to process request to delete {}".format(algo_id)
            response_body["error"] = "{} Traceback: {}".format(ex, tb)
            return response_body, 404

@ns.route('/algorithm/resource')
class ResourceList(Resource):
    def get(self):
        """
        This function would query DPS to see what resources (named based on memory space) are available for
        algorithms to run on.
        :return:
        """
        try:
            response_body = {"code": None, "message": None}
            queues = hysds.get_mozart_queues()
            response_body["code"] = 200
            response_body["queues"] = queues
            response_body["message"] = "success"
            return response_body
        except Exception as ex:
            return Response(ogc.get_exception(type="FailedResource", origin_process="GetAlgorithmsQueues",
                                              ex_message="Failed to get list of queues. {}.".format(ex)),
                            status=500,
                            mimetype='text/xml')

@ns.route('/build')
class Build(Resource):

    def post(self):
        """
        This endpoint is called by CI to acknowledge successful build.
        :return:
        """
        req_data = request.get_json()
        job_type = req_data["job_type"]

        response_body = dict()
        response_body["message"] = "Successfully completed registration of job type {}".format(job_type)
        response_body["code"] = 200
        response_body["success"] = True

        # add endpoint call to front end

        return response_body


@ns.route('/publish')
class Publish(Resource):

    @login_required
    def post(self):
        """
        This endpoint is called by a logged-in user to make an algorithm public
        :return:
        """
        req_data = request.get_json()
        algo_id = req_data["algo_id"]
        version = req_data["version"]
        m = get_authorized_user()

        ma = MemberAlgorithm(member_id=m.id, algorithm_key="{}:{}".format(algo_id, version), is_public=True,
                             creation_date=datetime.utcnow())
        db.session.add(ma)
        db.session.commit()

        response_body = dict()
        response_body["message"] = "Successfully published algorithm {}".format(algo_id)
        response_body["code"] = 200
        response_body["success"] = True

        return response_body



<|MERGE_RESOLUTION|>--- conflicted
+++ resolved
@@ -1,9 +1,9 @@
 import logging
-import os
 from flask import request, Response
 from flask_restplus import Resource, reqparse
 from api.restplus import api
 import re
+import json
 import traceback
 import api.utils.github_util as git
 import api.utils.hysds_util as hysds
@@ -14,8 +14,6 @@
 from api.models.member_algorithm import MemberAlgorithm
 from sqlalchemy import or_, and_
 from datetime import datetime
-from flask_restplus import reqparse
-import json
 
 log = logging.getLogger(__name__)
 
@@ -24,7 +22,6 @@
 visibility_private = "private"
 visibility_public = "public"
 visibility_all = "all"
-
 
 def is_empty(item):
     if item is None or len(item) == 0:
@@ -64,6 +61,9 @@
             "code_version": "master",
             "environment_name": "ubuntu",
             "docker_container_url": "http://url/to/container",
+            "disk_space": "minimum free disk usage required to run job specified as "\d+(GB|MB|KB)", e.g. "100GB", "20MB", "10KB"",
+            "queue": "name of worker based on required memory for algorithm",
+            "ade_webhook_url": "url to send algo registration updates to",
             "algorithm_params": [
                 {
                 "field": "param_name1",
@@ -78,22 +78,21 @@
         Sample JSON to post:
         { "script_command" : "python /app/plant.py",
          "algorithm_name" : "plant_test",
-         "label" : "test plant algorithm",
          "code_version": "master",
          "algorithm_description" : "Test Plant",
          "environment_name": "ubuntu",
          "docker_container_url": "http://url/to/container",
          "repo_url": "http://url/to/repo",
-
-
-
+         "disk_space": "10GB",
+         "queue": "maap-worker-8gb",
+         "ade_webhook_url": "http://ade/url/webhook",
          "algorithm_params" : [
               {
               "field": "localize_urls",
               "download": true
               },
               {
-              "field": "username"
+              "field": "parameter1"
               }
             ]
         }
@@ -159,12 +158,11 @@
             return response_body, 500
 
         try:
-
+            # validate if input queue is valid
             if resource not in hysds.get_mozart_queues():
                 response_body["code"] = 500
                 response_body["message"] = "The resource {} is invalid. Please select from one of {}".format(resource, hysds.get_mozart_queues())
                 response_body["error"] = "Invalid queue in request: {}".format(req_data)
-
             # clean up any old specs from the repo
             repo = git.clean_up_git_repo(repo, repo_name=settings.REPO_NAME)
             # creating hysds-io file
@@ -216,15 +214,9 @@
             return response_body, 500
 
         try:
-<<<<<<< HEAD
             commit_hash = git.update_git_repo(repo, repo_name=settings.REPO_NAME,
                                               algorithm_name=hysds.get_algorithm_file_name(algorithm_name))
             logging.info("Updated Git Repo with hash {}".format(commit_hash))
-=======
-            git.update_git_repo(repo, repo_name=settings.REPO_NAME,
-                                algorithm_name=hysds.get_algorithm_file_name(algorithm_name))
-            log.debug("Updated Git Repo")
->>>>>>> 53378e6d
         except Exception as ex:
             tb = traceback.format_exc()
             response_body["code"] = 500
@@ -245,25 +237,23 @@
             response_body["error"] = "{} Traceback: {}".format(ex, tb)
             return response_body, 500
 
-        try:
-            # add algorithm to maap db if authenticated
-            m = get_authorized_user()
-
-            if m is not None:
-                ma = MemberAlgorithm(member_id=m.id, algorithm_key=algorithm_id, is_public=False,
-                                     creation_date=datetime.utcnow())
-                db.session.add(ma)
-                db.session.commit()
-
-        except Exception as ex:
-            log.debug(ex)
+        # try:
+        #     # add algorithm registration record to maap db if authenticated
+        #     m = get_authorized_user()
+        #
+        #     if m is not None:
+        #         ade_hook = req_data.get("ade_webhook_url", None)
+        #         mar = MemberAlgorithmRegistration(member_id=m.id, algorithm_key=algorithm_id,
+        #                                           creation_date=datetime.utcnow(), commit_hash=commit_hash,
+        #                                           ade_webhook=ade_hook)
+        #         db.session.add(mar)
+        #         db.session.commit()
+        #
+        # except Exception as ex:
+        #     log.debug(ex)
 
         response_body["code"] = 200
-<<<<<<< HEAD
         response_body["message"] = gitlab_response
-=======
-        response_body["message"] = "Successfully registered {}".format(algorithm_id)
->>>>>>> 53378e6d
         """
         <?xml version="1.0" encoding="UTF-8"?>
         <AlgorithmName></AlgorithmName>
@@ -308,17 +298,17 @@
     def _get_algorithms(self, visibility):
         member = get_authorized_user()
 
-        #if visibility == visibility_private:
-        #    return [] if member is None else db.session.query(MemberAlgorithm).filter(and_(MemberAlgorithm.member_id == member.id,
-        #                                                                                   not MemberAlgorithm.is_public)).all()
-        #elif visibility == visibility_all:
-        return list(map(lambda a: MemberAlgorithm(algorithm_key=re.sub('^job-', '', a)), hysds.get_algorithms()))
-        #else:
-        #    if member is None:
-        #        return db.session.query(MemberAlgorithm).filter(MemberAlgorithm.is_public).all()
-        #    else:
-        #        return db.session.query(MemberAlgorithm).filter(or_(MemberAlgorithm.member_id == member.id,
-        #                                                            MemberAlgorithm.is_public)).all()
+        if visibility == visibility_private:
+            return [] if member is None else db.session.query(MemberAlgorithm).filter(and_(MemberAlgorithm.member_id == member.id,
+                                                                                           not MemberAlgorithm.is_public)).all()
+        elif visibility == visibility_all:
+            return list(map(lambda a: MemberAlgorithm(algorithm_key=re.sub('^job-', '', a)), hysds.get_algorithms()))
+        else:
+            if member is None:
+                return db.session.query(MemberAlgorithm).filter(MemberAlgorithm.is_public).all()
+            else:
+                return db.session.query(MemberAlgorithm).filter(or_(MemberAlgorithm.member_id == member.id,
+                                                                    MemberAlgorithm.is_public)).all()
 
 
 @ns.route('/algorithm/<string:algo_id>')
@@ -365,6 +355,7 @@
             response_body["error"] = "{} Traceback: {}".format(ex, tb)
             return response_body, 404
 
+
 @ns.route('/algorithm/resource')
 class ResourceList(Resource):
     def get(self):
@@ -386,6 +377,7 @@
                             status=500,
                             mimetype='text/xml')
 
+
 @ns.route('/build')
 class Build(Resource):
 
