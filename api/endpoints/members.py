--- conflicted
+++ resolved
@@ -1,13 +1,9 @@
 import logging
 from flask_restplus import Resource, reqparse
-from flask import request, jsonify, make_response
+from flask import request, jsonify
 from api.restplus import api
 import api.settings as settings
-<<<<<<< HEAD
 from api.cas.cas_auth import get_authorized_user, login_required, dps_authorized, get_dps_user
-=======
-from api.cas.cas_auth import get_authorized_user, login_required
->>>>>>> 53378e6d
 from api.maap_database import db
 from api.models.member import Member, MemberSchema
 from datetime import datetime
@@ -104,7 +100,7 @@
         url = s3_client.generate_presigned_url(
             'get_object',
             Params={
-                'Bucket': 'maap-ops-workspace', #bucket, (put this back to {bucket} once environments are finalized!)
+                'Bucket': bucket,
                 'Key': parse.unquote(s3_path)
             },
             ExpiresIn=expiration
@@ -128,7 +124,6 @@
             return key
 
 
-<<<<<<< HEAD
 @ns.route('/dps/userImpersonationToken')
 class DPS(Resource):
 
@@ -140,7 +135,6 @@
         return response
 
 
-=======
 @ns.route('/self/awsAccess/requesterPaysBucket')
 class AwsAccess(Resource):
 
@@ -152,7 +146,6 @@
     def get(self):
 
         member = get_authorized_user()
->>>>>>> 53378e6d
 
         expiration = request.args['exp']
         sts_client = boto3.client('sts')
