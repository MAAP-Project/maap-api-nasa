--- conflicted
+++ resolved
@@ -24,12 +24,8 @@
 from api.utils import job_queue
 from api.utils.ogc_process_util import (
     create_process_deployment, get_cwl_metadata, CWL_METADATA,
-<<<<<<< HEAD
-    trigger_gitlab_pipeline, create_and_commit_deployment, generate_error, determineDatetimeInRange, parse_rfc3339_datetime,
-=======
     trigger_gitlab_pipeline, create_and_commit_deployment, generate_error, get_hysds_process_name, 
-    get_process_from_hysds_name, 
->>>>>>> a8ec41c5
+    get_process_from_hysds_name, determineDatetimeInRange, parse_rfc3339_datetime,
     DEPLOYED_PROCESS_STATUS, INITIAL_JOB_STATUS, UNDEPLOYED_PROCESS_STATUS, HREF_LANG
 )
 
@@ -173,11 +169,6 @@
                 existing_process.cwl_link = deployment.cwl_link
                 existing_process.deployer = deployment.deployer
                 process_id = existing_process.process_id
-<<<<<<< HEAD
-                existing_process.github_url = deployment.github_url
-                existing_process.git_commit_hash = deployment.git_commit_hash
-                existing_process.last_modified_time = datetime.now()
-=======
                 existing_process.github_url=deployment.github_url
                 existing_process.git_commit_hash=deployment.git_commit_hash
                 existing_process.last_modified_time=datetime.now()
@@ -188,7 +179,6 @@
                 existing_process.ram_min=deployment.ram_min,
                 existing_process.cores_min=deployment.cores_min,
                 existing_process.base_command=deployment.base_command
->>>>>>> a8ec41c5
             else:
                 process = Process_db(id=deployment.id,
                                 version=deployment.version,
@@ -824,12 +814,8 @@
                 .filter_by(process_id=request.args.get("processID"), status=DEPLOYED_PROCESS_STATUS) \
                 .first()
             if existing_process is not None:
-<<<<<<< HEAD
-                params["jobType"]="job-"+existing_process.process_name_hysds
-=======
                 process_name_hysds = get_hysds_process_name(existing_process.id, existing_process.deployer, existing_process.version)
                 params["job_type"]=f"job-{process_name_hysds}"
->>>>>>> a8ec41c5
             else:
                 response_body["status"] = status.HTTP_200_OK
                 response_body["jobs"] = []
