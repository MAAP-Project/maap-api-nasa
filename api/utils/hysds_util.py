import json
import logging
import os
import re
import requests
import api.settings as settings
import time
import copy

log = logging.getLogger(__name__)

STATUS_JOB_STARTED = "job-started"
STATUS_JOB_COMPLETED = "job-completed"
STATUS_JOB_QUEUED = "job-queued"
STATUS_JOB_FAILED = "job-failed"
STATUS_JOB_DEDUPED = "job-deduped"
STATUS_JOB_REVOKED = "job-revoked"
STATUS_JOB_OFFLINE = "job-offline"


def get_mozart_job_info(job_id):
    params = dict()
    params["id"] = job_id
    session = requests.Session()
    session.verify = False
<<<<<<< HEAD
    mozart_response = session.get("{}/job/info".format(settings.MOZART_URL), params=params)
    mozart_response = add_product_path(mozart_response.json())

=======
    mozart_response = session.get("{}/job/info".format(settings.MOZART_URL), params=params).json()
    return remove_double_tag(mozart_response)

def remove_double_tag(mozart_response):
    """
    Remove duplicates from the tags field 
    :param mozart_response:
    :return: updated mozart_response with duplicate tags removed 
    """
    try:
        tags = mozart_response["result"]["tags"]
        if isinstance(tags, list):
            tags = list(set(tags))
            mozart_response["result"]["tags"] = tags
    except: 
        # Okay if you just cannot access tags, don't need to remove duplicates in this case 
        pass
>>>>>>> 82b4ff68
    return mozart_response

def add_product_path(mozart_response):
    try:
        products_staged = mozart_response["result"]["job"]["job_info"]["metrics"]["products_staged"]
        if (len(products_staged) > 1):
            logging.info("Length of products_staged is more than 1. We are only looking at the first element for the product file path")
        # All urls should have the same file path within them 
        product_url = mozart_response["result"]["job"]["job_info"]["metrics"]["products_staged"][0]["urls"][0]
        dps_output_folder_names = ["dps_output", "triaged-jobs", "triaged_job"]
        product_path = None
        for dps_output_folder_name in dps_output_folder_names:
            index_folder_name = product_url.find(dps_output_folder_name)
            if (index_folder_name != -1):
                product_path = product_url[index_folder_name:]
                # dps_output is in my private bucket which needs to be appended to its file path
                if (dps_output_folder_name == "dps_output"):
                    product_path = "my-private-bucket/" + product_path
                break
        if (not product_path):      
            product_path = "Product path unavailable, folder output name must be "+" ".join(dps_output_folder_names)
        mozart_response["result"]["job"]["job_info"]["metrics"]["products_staged"][0]["product_file_path"] = product_path
    except Exception as ex: 
        logging.info("Product url path unable to be found because no products")
    return mozart_response


def get_es_query_by_job_id(job_id):
    """
    ES query for specific job ID
    :param job_id:
    :return:
    """
    query = {
     "query": {
              "bool": {
                "must": [
                    {
                      "term": {
                        "_id": job_id
                      }
                    }
                  ]
                }
              }
            }
    return query


def poll_for_completion(job_id):
    poll = True
    while poll:
        sleep_time = 2
        status_response = mozart_job_status(job_id=job_id)
        logging.info("response: {}".format(json.dumps(status_response)))
        job_status = status_response.get("status")
        if job_status != "job-queued" and job_status != "job-started":
            logging.info("Purge Job Done")
            logging.info("status: {}".format(job_status))
            logging.info("response: {}".format(status_response))
            return job_id, status_response
        else:
            if job_status == "job-queued":
                sleep_time *= 2
            else:
                # if job has started then poll more frequently
                # setting it to 2 seconds
                sleep_time = 2
            time.sleep(sleep_time)


def get_algorithm_file_name(algorithm_name):
    """
    This strips any whitespaces from the algorithm name
    :param algorithm_name:
    :return:
    """
    pattern = re.compile(r"\s+")
    string_without_whitespace = pattern.sub("", algorithm_name)
    return string_without_whitespace


def write_file(path, file_name, body):
    """
    Writes contents to a file in the cloned git repo
    :param path:
    :param file_name:
    :param body:
    :return:
    """
    if not os.path.exists(path):
        print("Creating docker dir")
        os.makedirs(path)
    new_file = open(os.path.join(path, file_name), 'w')
    new_file.write(body)
    new_file.close()

def set_hysds_io_type(data_type):
    if data_type is not None:
        if data_type in ["text", "number", " datetime", "date", "boolean", "enum", "email",
                                      "textarea", "region", "passthrough", "object"]:
            return data_type
        else:
            return "text"
    else:
        return "text"


def create_hysds_io(algorithm_description, inputs, verified=False, submission_type="individual"):
    """
    Creates the contents of HySDS IO file
    :param algorithm_description:
    :param inputs:
    :param verified: indicated whether algorithm is EcoSML verified
    :param submission_type:
    :return:
    """
    hysds_io = dict()
    hysds_io["label"] = algorithm_description
    hysds_io["submission_type"] = submission_type
    params = list()

    for param_type in inputs:
        for param in inputs.get(param_type):
            param_spec = dict()
            param_spec["name"] = param.get("name")
            param_spec["from"] = "submitter"
            """ Future code to support hardcoded values
            param_spec["from"] = "value"
            param_spec["value"] = param.get("value")
            """
            param_spec["type"] = set_hysds_io_type(param.get("data_type"))
            if param.get("default") is not None:
                param_spec["default"] = param.get("default")
            params.append(param_spec)

    if verified:
        verified_param = dict()
        verified_param["name"] = "publish_to_cmr"
        verified_param["from"] = "submitter"
        verified_param["type"] = "boolean"
        verified_param["default"] = "false"
        cmr_met_param = dict()
        cmr_met_param["name"] = "cmr_collection_id"
        cmr_met_param["from"] = "submitter"
        cmr_met_param["type"] = "text"
        cmr_met_param["default"] = ""
        params.append(verified_param)
        params.append(cmr_met_param)

    hysds_io["params"] = params
    return hysds_io

def create_job_spec(run_command, inputs, disk_usage, queue_name=settings.DEFAULT_QUEUE, verified=False):
    """
    Creates the contents of the job spec file
    :param run_command:
    :param inputs:
    :param disk_usage: minimum free disk usage required to run job specified as
    "\d+(GB|MB|KB)", e.g. "100GB", "20MB", "10KB"
    :param queue_name: set the recommended queue to run the algorithm on
    :param verified: indicated whether algorithm is EcoSML verified
    :return:
    """
    job_spec = dict()
    job_spec["command"] = "/app/dps_wrapper.sh '{}'".format(run_command)
    job_spec["disk_usage"] = disk_usage
    job_spec["imported_worker_files"] = {
        "$HOME/.netrc": "/home/ops/.netrc",
        "$HOME/.aws": "/home/ops/.aws",
        "/tmp": ["/tmp", "rw"]
    }
    job_spec["post"] = ["hysds.triage.triage"]
    job_spec["recommended-queues"] = [queue_name]
    params = list()
    for param_type in inputs:
        if param_type == "file":
            destination = "localize"
        elif param_type == "positional":
            destination = "positional"
        elif param_type == "config":
            destination = "context"
        for param in inputs.get(param_type):
            param_spec = dict()
            param_spec["name"] = param.get("name")
            param_spec["destination"] = destination
            params.append(param_spec)

    if verified:
        verified_param = dict()
        verified_param["name"] = "publish_to_cmr"
        verified_param["destination"] = "context"
        cmr_met_param = dict()
        cmr_met_param["name"] = "cmr_collection_id"
        cmr_met_param["destination"] = "context"
        params.append(verified_param)
        params.append(cmr_met_param)
    job_spec["params"] = params
    return job_spec


def write_spec_file(spec_type, algorithm, body, repo_name=settings.REPO_NAME):
    """
    Writes the spec files to file in docker directory
    :param spec_type:
    :param algorithm:
    :param body:
    :param repo_name:
    :return:
    """
    path = "{}/{}/docker/".format(settings.REPO_PATH, repo_name)
    file_name = "{}.json.{}".format(spec_type, get_algorithm_file_name(algorithm))
    # Additions to job spec schema in HySDS core v3.0
    body.update({"soft_time_limit": 86400, "time_limit": 86400})
    write_file(path, file_name, json.dumps(body))


def write_dockerfile(repo_name, dockerfile_content):
    """
    Write the docker file to the docker directory
    :param dockerfile_content:
    :return:
    """
    path = "{}/{}/docker/".format(settings.REPO_PATH, repo_name)
    write_file(path, "Dockerfile", dockerfile_content)


def create_config_file(repo_name, repo_url_w_token, repo_branch, verified=False,
                       docker_container_url=settings.CONTAINER_URL,
                       build_command=None):
    """
    Creates the contents of config.txt file
    Contains the information needed for the job container

    Example content:
    BASE_IMAGE_NAME=<registery-url>/root/jupyter_image/vanilla:1.0
    REPO_URL_WITH_TOKEN=https://<gitlab-token>@mas.maap-project.org/root/dps_plot.git
    REPO_NAME=dps_plot
    BRANCH=master
    GRQ_REST_URL=<grq-ip>/api/v0.1
    MAAP_API_URL=https:api.dit.maap-project.org/api
    MOZART_URL=<mozart-ip>/mozart/api/v0.1
    S3_CODE_BUCKET=s3://s3.amazon.aws.com/<bucket-name>

    :param repo_name:
    :param repo_url_w_token:
    :param repo_branch:
    :param verified: Indicated if algorithm is EcoSML verified
    :param docker_container_url:
    :param build_command:
    :return: config.txt content
    """
    
    config_content = "BASE_IMAGE_NAME={}\n".format(docker_container_url)
    config_content += "REPO_URL_WITH_TOKEN={}\n".format(repo_url_w_token)
    config_content += "REPO_NAME={}\n".format(repo_name)
    config_content += "BRANCH={}\n".format(repo_branch)
    config_content += "GRQ_REST_URL={}\n".format(settings.GRQ_REST_URL)
    config_content += "MAAP_API_URL={}\n".format(settings.MAAP_API_URL)
    config_content += "MOZART_URL={}\n".format(settings.MOZART_V1_URL)
    config_content += "S3_CODE_BUCKET={}\n".format(settings.S3_CODE_BUCKET)

    if build_command:
        config_content += "\nBUILD_CMD={}".format(build_command)

    return config_content


def create_dockerfile(base_docker_image_name, label, repo_url, repo_name, branch):
    """
    This will create the Dockerfile the container builder on the CI will use.
    :param base_docker_image_name:
    :param repo_url:
    :param repo_name:
    :param branch:

    sample:
    FROM ${BASE_IMAGE_NAME}

    MAINTAINER malarout "Namrata.Malarout@jpl.nasa.gov"
    LABEL description="Lightweight System Jobs"

    # provision lightweight-jobs PGE
    USER ops

    #clone in the SPDM repo
    RUN git clone ${REPO_URL_WITH_TOKEN} && \
        cd ${REPO_NAME} && \
        git checkout ${BRANCH} && \

    # set entrypoint
    WORKDIR /home/ops
    CMD ["/bin/bash", "--login"]
    :return:
    """
    dockerfile = "FROM {}\n".format(base_docker_image_name)
    dockerfile += "LABEL description={}\n".format(label)
    dockerfile += "USER ops\n"
    dockerfile += "RUN git clone {} && ".format(repo_url)
    dockerfile += "    cd {} && ".format(repo_name)
    dockerfile += "    git checkout {}".format(branch)
    dockerfile += "\n# set entrypoint\n"
    dockerfile += "WORKDIR /home/ops\n"
    dockerfile += "CMD [\"bin/bash\", \"--login\"]"

    return dockerfile


def create_code_info(repo_url, repo_name, docker_container_url=settings.CONTAINER_URL, path_to_dockerfile=None):
    """

    :param repo_url:
    :param repo_name:
    :param docker_container_url:
    :param path_to_dockerfile:
    :return:
    """
    return json.dumps({
        "repo_url": repo_url,
        "repo_name": repo_name,
        "docker_file_url": docker_container_url,
        "path_to_dockerfile": path_to_dockerfile
    })


def get_job_submission_json(algorithm, branch=settings.VERSION):
    """
    This JSON is sent back by the CI, on successful container build
    :param algorithm:
    :param branch:
    :return:
    """
    job_json = dict()
    job_json["job_type"] = "job-{}:{}".format(algorithm, branch)
    return json.dumps(job_json)


def get_algorithms():
    """
    Get the list of job specs
    :return:
    """
    headers = {'content-type': 'application/json'}

    session = requests.Session()
    session.verify = False

    try:
        mozart_response = session.get("{}/job_spec/list".format(settings.MOZART_URL), headers=headers, verify=False)
    except Exception as ex:
        raise ex

    algo_list = mozart_response.json().get("result")
    maap_algo_list = list()
    for algo in algo_list:
        if not algo.startswith("job-lw-") and not algo.startswith("job-lightweight"):
            maap_algo_list.append(algo)

    return maap_algo_list


def mozart_submit_job(job_type, params={}, queue=settings.DEFAULT_QUEUE, dedup="false", identifier="maap-api_submit"):
    """
    Submit a job to Mozart
    :param job_type:
    :param params:
    :param queue:
    :param dedup:
    :param identifier:
    :return:
    """

    logging.info("Received parameters for job: {}".format(json.dumps(params)))

    job_payload = dict()
    job_payload["type"] = job_type
    job_payload["queue"] = queue
    job_payload["priority"] = 0
    tags_list = ["maap-api-submit"]
    if identifier is not None:
        if type(identifier) is list:
            tags_list = identifier
        elif type(identifier) is str:
            tags_list = str(identifier).split(",")
    job_payload["tags"] = json.dumps(tags_list)

    # assign username to job
    if params.get("username") is not None:
        job_payload["username"] = params.get("username").strip()

    # remove username from algo params if provided.
    params.pop('username', None)
    job_payload["params"] = json.dumps(params)
    job_payload["enable_dedup"] = dedup

    logging.info("job payload: {}".format(json.dumps(job_payload)))

    headers = {'content-type': 'application/json'}

    session = requests.Session()
    session.verify = False

    try:
        mozart_response = session.post("{}/job/submit".format(settings.MOZART_URL),
                                       params=job_payload, headers=headers,
                                       verify=False).json()
    except Exception as ex:
        raise ex

    return mozart_response


def get_username_from_job_submission(params={}):
    if params.get("username") is not None:
        return params.get("username").strip()
    else:
        return None
        

def mozart_job_status(job_id):
    """
    Returns mozart's job status
    :param job_id:
    :return:
    """
    params = dict()
    params["id"] = job_id

    session = requests.Session()
    session.verify = False

    try:
        mozart_response = session.get("{}/job/status".format(settings.MOZART_URL), params=params)
        logging.info("Job Status::: {}".format(mozart_response.json()))
    except Exception as ex:
        raise ex

    return mozart_response.json()


def mozart_delete_job_type(job_type):
    params = dict()
    params["id"] = job_type

    session = requests.Session()
    session.verify = False

    try:
        mozart_response = session.get("{}/job_spec/remove".format(settings.MOZART_V1_URL), params=params)
    except Exception as ex:
        raise ex

    return mozart_response.json()


def get_job_spec(job_type):
    """
    Get the job spec of a registered algorigthm
    :param job_type:
    :return:
    """
    headers = {'content-type': 'application/json'}

    session = requests.Session()
    session.verify = False

    try:
        mozart_response = session.get("{}/job_spec/type?id={}".format(settings.MOZART_V1_URL, job_type), headers=headers,
                                      verify=False)
    except Exception as ex:
        raise ex

    return mozart_response.json()


def get_hysds_io(hysdsio_type):
    """
        Get the hysds-io of a registered algorigthm
        :param hysdsio_type:
        :return:
        """
    headers = {'content-type': 'application/json'}

    session = requests.Session()
    session.verify = False

    try:
        grq_response = session.get("{}/hysds_io/type?id={}".format(settings.GRQ_URL, hysdsio_type), headers=headers,
                                   verify=False)
        logging.debug(grq_response)
    except Exception as ex:
        raise ex

    return grq_response.json()


def get_recommended_queue(job_type):
    response = get_job_spec(job_type)
    recommended_queues = response.get("result", None).get("recommended-queues", None)
    recommended_queue = recommended_queues[0] if type(recommended_queues) is list else None
    return recommended_queue if recommended_queue != "" else settings.DEFAULT_QUEUE


def validate_job_submit(hysds_io, user_params):
    """
    Given user's input params and the hysds-io spec for the job type
    This function validates if all the input params were provided,
    if not provided then fill in the default value specified during registration
    :param hysds_io:
    :param user_params:
    :return:
    """
    # building a dictionary of key value pairs of the parameters registered
    reg_params = hysds_io.get("result").get("params")
    known_params = dict()
    for param in reg_params:
        param_info = dict()
        param_name = param.get("name")
        param_info["from"] = param.get("from")
        param_info["default"] = param.get("default", None)
        param_info["type"] = param.get("type", str)
        known_params[param_name] = param_info

    """
    Verify if user provided all the parameters
    - if not, check if default was provided on registration and set to that value
    - else throw an error saying parameter missing
    """
    validated_params = dict()
    # do not miss the username in params
    validated_params["username"] = user_params.get("username")
    for p in known_params:
        if user_params.get(p) is not None:
            validated_params[p] = user_params.get(p)
            # TODO: Check datatype of input, if provided in spec
        else:
            if known_params.get(p).get("default") is not None:
                validated_params[p] = known_params.get(p).get("default")
            else:
                raise Exception("Parameter {} missing from inputs. Didn't find any default set for it in "
                                "algorithm specification. Please specify it and attempt to submit.".format(p))
    return validated_params


def get_mozart_job(job_id):
    job_status = mozart_job_status(job_id).get("status")
    if job_status == "job-completed" or job_status == "job-failed":
        try:
            mozart_response = get_mozart_job_info(job_id)
            result = mozart_response.get("result")
            return result
        except Exception as ex:
            raise ex
    else:
        raise Exception("Aborting retrieving information of job because status is {}".format(job_status))


def get_mozart_queues():
    session = requests.Session()
    session.verify = False

    try:
        mozart_response = session.get("{}/queue/list".format(settings.MOZART_URL)).json()
        logging.debug("Response from {}/queue/list:\n{}".format(settings.MOZART_URL, mozart_response))
        if mozart_response.get("success") is True:
            try:
                queues_list = mozart_response.get("result").get("queues")
                result = [queue for queue in queues_list if queue.startswith(settings.PROJECT_QUEUE_PREFIX)]
                return result
            except Exception as ex:
                raise ex
    except:
        raise Exception("Couldn't get list of available queues")


def get_mozart_jobs(username, page_size=10, offset=0):
    """
        Returns mozart's job list
        :param username:
        :param page_size:
        :param offset:
        :return:
        """
    params = dict()
    params["page_size"] = page_size
    params["offset"] = offset  # this is specifies the offset

    session = requests.Session()
    session.verify = False

    try:
        param_list = ""
        for key, value in params.items():
            param_list += "&{}={}".format(key, value)

        if settings.HYSDS_VERSION == "v3.0":
            if username is not None:
                param_list += f"&username={username}"
            url = "{}/job/list?{}".format(settings.MOZART_URL, param_list[1:])
        elif settings.HYSDS_VERSION == "v4.0":
            url = "{}/job/user/{}?{}".format(settings.MOZART_URL, username, param_list[1:])
        logging.info("GET request to find jobs: {}".format(url))
        mozart_response = session.get(url)

    except Exception as ex:
        raise ex

    return mozart_response.json()


def get_jobs_info(job_list):
    """
    Returns Job infos
    :param job_list:
    :return:
    """
    jobs_info = list()
    try:
        for job_id in job_list:
            job = dict()
            mozart_response = get_mozart_job_info(job_id)
            success = mozart_response.get("success")
            if success is True:
                job[job_id] = mozart_response.get("result")
            else:
                job[job_id] = {"message": "Failed to get job info"}
            jobs_info.append(job)
    except Exception as ex:
        logging.exception(ex)
        raise ex

    return jobs_info


def delete_mozart_job_type(job_type):
    params = dict()
    params["id"] = job_type
    session = requests.Session()
    session.verify = False

    response = mozart_delete_job_type(job_type)
    status = response.get("success")
    message = response.get("message")
    if status is True:
            return status
    else:
        raise Exception("Failed to remove job spec. Error: {}".format(message))


def delete_mozart_job(job_id, wait_for_completion=False):
    """
    This function deletes a job from Mozart
    :param job_id:
    :return:
    """
    job_type = "job-lw-mozart-purge:{}".format(settings.HYSDS_LW_VERSION)
    params = {
        "query": get_es_query_by_job_id(job_id),
        "component": "mozart",
        "operation": "purge"
    }
    logging.info("Submitting job of type {} with params {}".format(job_type, json.dumps(params)))
    submit_response = mozart_submit_job(job_type=job_type, params=params, queue=settings.LW_QUEUE,
                                        identifier=[f"purge-{job_id}"])
    lw_job_id = submit_response.get("result")
    logging.info(lw_job_id)
    if not wait_for_completion:
        return lw_job_id, None
    # keep polling mozart until the purge job is finished.
    return poll_for_completion(lw_job_id)


def revoke_mozart_job(job_id, wait_for_completion=False):
    """
    This function deletes a job from Mozart
    :param wait_for_completion:
    :param job_id:
    :return: job_id, status
    """
    job_type = "job-lw-mozart-revoke:{}".format(settings.HYSDS_LW_VERSION)
    params = {
        "query": get_es_query_by_job_id(job_id),
        "component": "mozart",
        "operation": "revoke"
    }
    logging.info("Submitting job of type {} with params {}".format(job_type, json.dumps(params)))
    submit_response = mozart_submit_job(job_type=job_type, params=params, queue=settings.LW_QUEUE,
                                        identifier=[f"revoke-{job_id}"])
    lw_job_id = submit_response.get("result")
    logging.info(lw_job_id)
    if not wait_for_completion:
        return lw_job_id, None
    # keep polling mozart until the purge job is finished.
    return poll_for_completion(lw_job_id)


def pele_get_product_by_id(id):
    return


<|MERGE_RESOLUTION|>--- conflicted
+++ resolved
@@ -23,13 +23,10 @@
     params["id"] = job_id
     session = requests.Session()
     session.verify = False
-<<<<<<< HEAD
-    mozart_response = session.get("{}/job/info".format(settings.MOZART_URL), params=params)
-    mozart_response = add_product_path(mozart_response.json())
-
-=======
     mozart_response = session.get("{}/job/info".format(settings.MOZART_URL), params=params).json()
-    return remove_double_tag(mozart_response)
+    mozart_response = add_product_path(mozart_response)
+    mozart_response = remove_double_tag(mozart_response)
+    return mozart_response
 
 def remove_double_tag(mozart_response):
     """
@@ -45,7 +42,6 @@
     except: 
         # Okay if you just cannot access tags, don't need to remove duplicates in this case 
         pass
->>>>>>> 82b4ff68
     return mozart_response
 
 def add_product_path(mozart_response):
