--- conflicted
+++ resolved
@@ -1,10 +1,6 @@
 [tool.poetry]
 name = "maap-api-nasa"
-<<<<<<< HEAD
-version = "4.3.0a1"
-=======
 version = "4.2.0"
->>>>>>> c1a84ff6
 description = "NASA Python implementation of the MAAP API specification"
 authors = ["MAAP-Project Platform <platform@MAAP-Project.github.com>"]
 license = "Apache 2.0"
